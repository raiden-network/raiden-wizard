--- conflicted
+++ resolved
@@ -273,15 +273,12 @@
         }
 
     def buy_tokens(self, account: Account, token_amount: TokenAmount, transaction_costs=dict()):
-<<<<<<< HEAD
-
         if transaction_costs:
             costs = transaction_costs
         else:
             costs = self.calculate_transaction_costs(token_amount, account)
-=======
-        costs = self.calculate_transaction_costs(token_amount, account)
->>>>>>> a4772f0c
+
+
 
         if costs is None:
             raise ExchangeError("Failed to get transaction costs")
